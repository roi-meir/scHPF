#!/usr/bin/env python

import warnings
import numpy as np
from scipy.sparse import coo_matrix
import pandas as pd

from schpf.util import split_coo_rows


def load_coo(filename):
    """Load a sparse coo matrix

    Assumes first column (dense row ids) are cells, second column (dense
    column ids) are genes, and third column are nonzero counts. Also assumes
    row and column ids are 0-indexed.

    Parameters
    ----------
    filename : str
        file to load

    Returns
    -------
    coo : coo_matrix
    """
    raw = np.loadtxt(filename, delimiter='\t', dtype=int)
    sparse = coo_matrix((raw[:,2], (raw[:,0],raw[:,1])))
    return sparse


def load_loom(filename):
    """Load data from a loom file

    Parameters
    ----------
    filename: str
        file to load

    Returns
    -------
    coo : coo_matrix
        cell x gene sparse count matrix
    genes : Dataframe
        Dataframe of gene attributes.  Attributes are ordered so
        Accession and Gene are the first columns, if those attributs are
        present
    """
    import loompy
    # load the loom file
    with loompy.connect(filename) as ds:
        loom_genes = pd.DataFrame(dict(ds.ra.items()))
        loom_coo = ds.sparse().T

    # order gene attributes so Accession and Gene are the first two columns,
    # if they are present
    first_cols = []
    for colname in ['Accession', 'Gene']:
        if colname in loom_genes.columns:
            first_cols.append(colname)
    rest_cols = loom_genes.columns.difference(first_cols).tolist()
    loom_genes = loom_genes[first_cols + rest_cols]

    return loom_coo,loom_genes


def load_txt(filename,  ngene_cols=2, verbose=True):
    """Load data from a whitespace delimited txt file

    Parameters
    ----------
    filename : str
        file to load.  Expected to be a gene x cell whitespace-delimited file
        without a header where the first `ngene_cols` are gene identifiers,
        names or other metadata.
    ngene_cols : int, optional (default: 2)
        The number of columns that contain row attributes (ie gene id/names)
    verbose : bool, optional (default: True)
        print progress messages

    Returns
    -------
    coo : coo_matrix
        cell x gene sparse count matrix
    genes : pd.DataFrame
        ngenes x ngene_cols array of gene names/attributes
    """
    assert( ngene_cols > 0 )
    gene_cols = list(range(ngene_cols))

    if filename.endswith('.gz') or filename.endswith('.bz2'):
        msg = '.....'
        msg+= 'WARNING: Input file {} is compressed. '.format(filename)
        msg+= 'It may be faster to manually decompress before loading.'
        print(msg)

        df = pd.read_csv(filename, header=None, memory_map=True,
                delim_whitespace=True)

        genes = df[gene_cols]
        dense = df.drop(columns=gene_cols).values.T
        nz = np.nonzero(dense)
        coo = coo_matrix((dense[nz], nz), shape=dense.shape, dtype=np.int32)
    else:
        genes, rows, cols, values = [], [], [], []

        # load row by row to conserve memory + actually often faster
        with open(filename) as f:
            # for each gene/row
            for g, l in enumerate(f):
                llist = l.split()
                genes.append(llist[:ngene_cols])
                r, c, val = [], [], []

                # for each cell/column
                for cell,v in enumerate(llist[ngene_cols:]):
                    if v != '0':
                        r.append(int(cell))
                        c.append(int(g))
                        val.append(int(v))

                rows.extend(r)
                cols.extend(c)
                values.extend(val)

<<<<<<< HEAD
                if ((g+1)%10000 == 0) and (g!=0):
=======
                if verbose and ((g+1)%10000 == 0) and (g!=0):
>>>>>>> 5a44abbb
                    print('\tloaded {} genes for {} cells'.format(
                        g+1, cell+1))

        ncells, ngenes = len(llist[ngene_cols:]), g+1
        coo = coo_matrix((np.array(values), (np.array(rows),np.array(cols))),
                shape=(ncells,ngenes), dtype=np.int32)
        genes = pd.DataFrame(genes)

    return coo, genes


def min_cells_expressing_mask(counts, min_cells, verbose=True):
    """Get a mask for genes expressed by a minimum number of cells

    Parameters
    ----------
    counts : ndarray or coo_matrix
        A cell x gene coo_matrix of counts
    min_cells: numeric
        the minimum number (if int) or proportion (if float between 0 and 1)
        of cells in which we must observe transcripts of the gene for
        inclusion in the dataset.  If `min_cells` is between 0 and 1, sets
        the threshold to round(min_cells * ncells)
    verbose : bool, default True
        if True, print the number of cells when a numbr between 0 and 1 is given

    Returns
    -------
    passing_mask : ndarray
        boolean array of passing genes

    TODO verbose option + return min_cells
    """
    if min_cells < 1 and min_cells > 0:
        min_cells_frac = min_cells
        min_cells = round(min_cells_frac * counts.shape[0])
        msg = '.....requiring {}% of cells = {} cells observed expressing for'
        msg += ' gene inclusion'
        print(msg.format(100 * min_cells_frac, min_cells))
    return counts.astype(bool).sum(axis=0).A[0,:] >= min_cells


def genelist_mask(candidates, genelist, whitelist=True, split_on_dot=True):
    """Get a mask for genes on or off a list

    Parameters
    ----------
    candidates : pd.Series
        Candidate genes (from matrix)
    genelist : pd.Series
        List of genes to filter against
    whitelist : bool, default True
        Is the gene list a whitelist (True), where only genes on it should
        be kept or a blacklist (False) where all genes on it should be
        excluded
    split_on_dot : bool, default True
        If True, remove part of gene identifier after '.'.  We do this by
        default because ENSEMBL IDs contain version numbers after periods.

    Returns
    -------
    passing_mask : ndarray
        boolean array of passing genes
    """
    if split_on_dot:
        candidates = candidates.str.split('.').str[0]
        genelist = genelist.str.split('.').str[0]

    if whitelist:
        mask = candidates.isin(genelist)
    else:
        mask = ~candidates.isin(genelist)

    return mask.values


def choose_validation_cells(choices, nselect, group_ids=None, max_group_frac=0.5):
    """Randomly select cells, potentially accounting for groups

    Parameters
    ----------
    choices : ndarray or int
        Indices of cells to choose from.  If int is give, indices assumend
        to be np.arange(`choices`)
    nselect : int
        number of indices to return
    group_ids : ndarray, optional
        Group ids of cells.  len(`group_ids`) must == `choices` if `choices`
        is an int, and == len(`choices`) otherwise.  If `group_ids` is given,
        selected cells will be distributed approximately evenly over the
        labels under the constraint that at most floor(group_size *
        `max_group_frac`) can be selected from a group.
    max_group_frac : float, optional (default: 0.5)
        If `group_ids` given, the maximum fraction of cells in a group that
        can be selected.

    Returns
    -------
    selected_ix : ndarray
        1d array of selected ids (sorted).
    """
    if isinstance(choices, int):
        choices = np.arange(choices)

    if group_ids is None:
        return np.sort(np.random.choice(choices, nselect, replace=False))
    else:
        assert len(group_ids) == len(choices)

        label, remaining = np.unique(group_ids, return_counts=True)
        constraint = np.floor( remaining * max_group_frac ).astype(int)

        selected, n_remain = [], nselect
        # while unconstrained cells left and more requested
        while np.sum(constraint) > 0 and n_remain > 0:
            # calculate goals given remaining cells to select and
            # unconstrained cells left
            weights = (constraint > 0) / (constraint > 0).sum()
            goal_floor = np.floor(weights * n_remain).astype(int)
            remainder = np.sum(np.ceil(weights * n_remain) - goal_floor
                    ).astype(int)
            goal = goal_floor + np.random.multinomial(remainder, weights)
            # for each group
            for i in range(len(remaining)):
                # if there are unconstrained cells left in the group
                if constraint[i] > 0:
                    my_nchoose = min(goal[i], constraint[i])
                    my_choices = np.setdiff1d(choices[group_ids == label[i]],
                            selected)
                    # select the cells
                    chosen = np.random.choice(my_choices, my_nchoose,
                            replace=False)
                    selected.extend(list(chosen))
                    # update constraint
                    constraint[i] -= my_nchoose
                    n_remain -= my_nchoose
        if n_remain > 0:
            msg = "Could not select {} cells".format(nselect)
            msg += " with given group_ids under constraint max_group_frac"
            msg += "={}. {} cells selected.".format(max_group_frac, n_remain)
            warnings.warn(msg, UserWarning)

        return np.sort(selected)


def split_validation_cells(X, nselect, group_id_file='', max_group_frac=0.5,
        verbose=True):
    """ Split train and validation cells, potentially accounting from groups

    Parameters
    ----------
    X : coo_matrix
        Matrix to select validation cells from
    nselect : int
        Number of cells to select
    group_id_file : str, optional
        File containing group ids.  Should be loadable with np.loadtxt
    max_group_frac : float, optional (default: 0.5)
        If `group_id_file` given, the maximum fraction of cells in a group that
        can be selected.
    verbose : bool, optional (default: True)
        Verbose output

    Returns
    -------
    Xtrain : coo_matrix
        X with validation rows removed
    Xvalidation : coo_matrix
        Selected rows from X
    validation_ix : ndarray
        Indexes of selected rows in the intput matrix `X`
    """
    # load groups
    if group_id_file is not None and len(group_id_file):
        group_ids = np.loadtxt(group_id_file)
    else:
        group_ids = None

    # select cells
    selected_ids = choose_validation_cells(X.shape[0], nselect, group_ids)

    # write a message
    if verbose:
        ncells = len(selected_ids)
        msg = '.....{} cells selected'.format(ncells)
        if group_ids is not None:
            msg += ' ~~evenly from groups in {}'.format(group_id_file)
            msg += ' under constraint max_group_frac={}'.format(max_group_frac)
            msg += '\n\tGroup counts:'
            ids, id_counts = np.unique(group_ids[selected_ids],
                    return_counts=True)
            for i, c in zip(ids, id_counts):
                msg += '\n\t\t[{}] {}'.format(i, c)
        print(msg)

    # split cells
    Xvalidation, Xtrain =  split_coo_rows(X, selected_ids)
    return Xtrain, Xvalidation, selected_ids


def load_and_filter(infile, min_cells, whitelist='', blacklist='',
        filter_by_gene_name=False, no_split_on_dot=False, verbose=True):
    """ Composite of loading and filtering intended for use by CLI
    Parameters
    ----------
    infile : str
        Input data. Currently accepts either: (1) a whitespace-delimited gene
        by cell UMI count matrix with 2 leading columns of gene attributes
        (ENSEMBL_ID and GENE_NAME respectively), or (2) a loom file with at
        least one of the row attributes `Accession` or `Gene`, where `Accession`
        is an ENSEMBL id and `Gene` is the name.
    min_cells : float or int
        Minimum number of cells in which we must observe at least one transcript
        of a gene for the gene to pass filtering. If 0 <`min_cells`< 1, sets
        threshold to be `min_cells` * ncells, rounded to the nearest integer.
    whitelist : str, optional
        Tab-delimited file where first column contains ENSEMBL gene ids to
        accept, and second column contains corresponding gene names. If given,
        genes not on the whitelist are filtered from the input matrix.
        Superseded by blacklist. Default None.
    blacklist : str, optional
        Tab-delimited file where first column contains ENSEMBL gene ids to
        exclude, and second column is the corresponding gene name. Only
        performed if file given. Genes on the blacklist are excluded even if
        they are also on the whitelist.
    filter_by_gene_name : bool, optional
        Use gene name rather than ENSEMBL id to filter (with whitelist or
        blacklist).  Useful for datasets where only gene symbols are given.
        Applies to both whitelist and blacklist. Used by default when input
        is a loom file. Default False.
    no_split_on_dot : bool, optional
        Don't split gene symbol or name on period before filtering white and
        blacklist. We do this by default for ENSEMBL ids. Default False.
    verbose : bool, optional
        Print progress messages. Default True

    Returns
    -------
    filtered : ndarray
    genes : pd.DataFrame

    Raises
    ------
    ValueError
    """
    if verbose:
        print('Loading data.....')

    if infile.endswith('.loom'):
        umis, genes = load_loom(args.input)
        if 'Accession' in genes.columns:
            candidate_names = genes['Accession']
            genelist_col = 0
        elif 'Gene' in genes.columns:
            candidate_names = genes['Gene']
            genelist_col = 1
        else:
            msg = 'loom files must have at least one of the row '
            msg+= 'attributes: `Gene` or `Accession`.'
            raise ValueError(msg)
    else:
        umis, genes = load_txt(infile)
        genelist_col = 1 if filter_by_gene_name else 0
        candidate_names = genes[genelist_col]
    ncells, ngenes = umis.shape
    if verbose:
        print('.....found {} cells and {} genes'.format(ncells, ngenes))
        print('Generating masks for filtering.....')

    if min_cells < 0:
        raise ValueError('min_cells must be >= 0')
    mask = min_cells_expressing_mask(umis, min_cells)
    if whitelist is not None and len(whitelist):
        whitelist = pd.read_csv(whitelist, delim_whitespace=True, header=None)
        mask &= genelist_mask(candidate_names, whitelist[genelist_col],
                              split_on_dot = ~no_split_on_dot)
    if blacklist is not None and len(blacklist):
        blacklist = pd.read_csv(blacklist, delim_whitespace=True, header=None)
        mask &= genelist_mask(candidate_names, blacklist[genelist_col],
                              whitelist=False, split_on_dot = ~no_split_on_dot)

    if verbose:
        print('Filtering data.....')
    genes = genes.loc[mask]
    filtered = umis.tolil()[:,mask].tocoo() # must convert to apply mask

    return filtered, genes
<|MERGE_RESOLUTION|>--- conflicted
+++ resolved
@@ -123,11 +123,7 @@
                 cols.extend(c)
                 values.extend(val)
 
-<<<<<<< HEAD
-                if ((g+1)%10000 == 0) and (g!=0):
-=======
                 if verbose and ((g+1)%10000 == 0) and (g!=0):
->>>>>>> 5a44abbb
                     print('\tloaded {} genes for {} cells'.format(
                         g+1, cell+1))
 
